--- conflicted
+++ resolved
@@ -6,11 +6,6 @@
 	def _has_visible_size(node: EnhancedDOMTreeNode) -> bool:
 		"""
 		Check if node has non-zero dimensions (not collapsed/hidden).
-<<<<<<< HEAD
-		
-=======
-
->>>>>>> 78134209
 		Returns:
 			True if element has visible size (width > 0 and height > 0)
 			True if no bounds info available (assume visible)
@@ -20,31 +15,16 @@
 			return True  # No bounds info, assume visible
 		bounds = node.snapshot_node.bounds
 		return bounds.height > 0 and bounds.width > 0
-<<<<<<< HEAD
-	
-=======
-
->>>>>>> 78134209
 	@staticmethod
 	def _check_accessibility_properties(node: EnhancedDOMTreeNode) -> bool:
 		"""
 		Enhanced accessibility property checks with comprehensive coverage.
-<<<<<<< HEAD
-		
-=======
-
->>>>>>> 78134209
 		Returns:
 			True if interactive based on accessibility properties
 			False if not interactive or no conclusive determination
 		"""
 		if not (node.ax_node and node.ax_node.properties):
 			return False
-<<<<<<< HEAD
-			
-=======
-
->>>>>>> 78134209
 		if node.ax_node.ignored:  # all ignored nodes are not interactive
 			return False
 
@@ -92,32 +72,17 @@
 			except (AttributeError, ValueError):
 				# Skip properties we can't process
 				continue
-<<<<<<< HEAD
-				
-=======
-
->>>>>>> 78134209
 		return False
 
 	@staticmethod
 	def _has_event_handlers_or_interactive_attributes(node: EnhancedDOMTreeNode) -> bool:
 		"""
 		Check for event handlers or interactive attributes.
-<<<<<<< HEAD
-		
-=======
-
->>>>>>> 78134209
 		Returns:
 			True if node has event handlers or interactive attributes
 		"""
 		if not node.attributes:
 			return False
-<<<<<<< HEAD
-			
-=======
-
->>>>>>> 78134209
 		# Event handlers and interactive attributes
 		event_handlers_and_interactive_attrs = {
 			# Event handlers
@@ -136,21 +101,11 @@
 	def _has_interactive_cursor(node: EnhancedDOMTreeNode) -> bool:
 		"""
 		Enhanced cursor style detection.
-<<<<<<< HEAD
-		
-=======
-
->>>>>>> 78134209
 		Returns:
 			True if node has an interactive cursor style
 		"""
 		if not (node.snapshot_node and node.snapshot_node.cursor_style):
 			return False
-<<<<<<< HEAD
-			
-=======
-
->>>>>>> 78134209
 		interactive_cursors = {
 			'pointer',
 			'move',
