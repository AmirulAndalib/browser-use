import hashlib
from dataclasses import asdict, dataclass, field
from enum import Enum
from typing import Any

from cdp_use.cdp.accessibility.commands import GetFullAXTreeReturns
from cdp_use.cdp.accessibility.types import AXPropertyName
from cdp_use.cdp.dom.commands import GetDocumentReturns
from cdp_use.cdp.dom.types import ShadowRootType
from cdp_use.cdp.domsnapshot.commands import CaptureSnapshotReturns
from cdp_use.cdp.target.types import SessionID, TargetID, TargetInfo
from uuid_extensions import uuid7str

from browser_use.dom.utils import cap_text_length
from browser_use.observability import observe_debug

# Serializer types
DEFAULT_INCLUDE_ATTRIBUTES = [
	'title',
	'type',
	'checked',
	# 'class',
<<<<<<< HEAD
	# 'id',
=======
	'id',
>>>>>>> bcd2a079
	'name',
	'role',
	'value',
	'placeholder',
	'data-date-format',
	'alt',
	'aria-label',
	'aria-expanded',
	'data-state',
	'aria-checked',
	# ARIA value attributes for datetime/range inputs
	'aria-valuemin',
	'aria-valuemax',
	'aria-valuenow',
	'aria-placeholder',
	# Validation attributes - help agents avoid brute force attempts
	'pattern',
	'min',
	'max',
	'minlength',
	'maxlength',
	'step',
	# Webkit shadow DOM identifiers
	'pseudo',
	# Accessibility properties from ax_node (ordered by importance for automation)
	'checked',
	'selected',
	'expanded',
	'pressed',
	'disabled',
	'invalid',  # Current validation state from AX node
	'valuemin',  # Min value from AX node (for datetime/range)
	'valuemax',  # Max value from AX node (for datetime/range)
	'valuenow',
	'keyshortcuts',
	'haspopup',
	'multiselectable',
	# Less commonly needed (uncomment if required):
	# 'readonly',
	'required',
	'valuetext',
	'level',
	'busy',
	'live',
	# Accessibility name (contains text content for StaticText elements)
	'ax_name',
]

STATIC_ATTRIBUTES = {
	'class',
	'id',
	'name',
	'type',
	'placeholder',
	'aria-label',
	'title',
	# 'aria-expanded',
	'role',
	'data-testid',
	'data-test',
	'data-cy',
	'data-selenium',
	'for',
	'required',
	'disabled',
	'readonly',
	'checked',
	'selected',
	'multiple',
	'href',
	'target',
	'rel',
	'aria-describedby',
	'aria-labelledby',
	'aria-controls',
	'aria-owns',
	'aria-live',
	'aria-atomic',
	'aria-busy',
	'aria-disabled',
	'aria-hidden',
	'aria-pressed',
	'aria-checked',
	'aria-selected',
	'tabindex',
	'alt',
	'src',
	'lang',
	'itemscope',
	'itemtype',
	'itemprop',
	# Webkit shadow DOM attributes
	'pseudo',
	'aria-valuemin',
	'aria-valuemax',
	'aria-valuenow',
	'aria-placeholder',
}


@dataclass
class CurrentPageTargets:
	page_session: TargetInfo
	iframe_sessions: list[TargetInfo]
	"""
	Iframe sessions are ALL the iframes sessions of all the pages (not just the current page)
	"""


@dataclass
class TargetAllTrees:
	snapshot: CaptureSnapshotReturns
	dom_tree: GetDocumentReturns
	ax_tree: GetFullAXTreeReturns
	device_pixel_ratio: float
	cdp_timing: dict[str, float]


@dataclass(slots=True)
class PropagatingBounds:
	"""Track bounds that propagate from parent elements to filter children."""

	tag: str  # The tag that started propagation ('a' or 'button')
	bounds: 'DOMRect'  # The bounding box
	node_id: int  # Node ID for debugging
	depth: int  # How deep in tree this started (for debugging)


@dataclass(slots=True)
class SimplifiedNode:
	"""Simplified tree node for optimization."""

	original_node: 'EnhancedDOMTreeNode'
	children: list['SimplifiedNode']
	should_display: bool = True
	interactive_index: int | None = None

	is_new: bool = False

	ignored_by_paint_order: bool = False  # More info in dom/serializer/paint_order.py
	excluded_by_parent: bool = False  # New field for bbox filtering
	is_shadow_host: bool = False  # New field for shadow DOM hosts
<<<<<<< HEAD
=======
	is_compound_component: bool = False  # True for virtual components of compound controls
>>>>>>> bcd2a079

	def _clean_original_node_json(self, node_json: dict) -> dict:
		"""Recursively remove children_nodes and shadow_roots from original_node JSON."""
		# Remove the fields we don't want in SimplifiedNode serialization
		if 'children_nodes' in node_json:
			del node_json['children_nodes']
		if 'shadow_roots' in node_json:
			del node_json['shadow_roots']

		# Clean nested content_document if it exists
		if node_json.get('content_document'):
			node_json['content_document'] = self._clean_original_node_json(node_json['content_document'])

		return node_json

	def __json__(self) -> dict:
		original_node_json = self.original_node.__json__()
		# Remove children_nodes and shadow_roots to avoid duplication with SimplifiedNode.children
		cleaned_original_node_json = self._clean_original_node_json(original_node_json)
		return {
			'should_display': self.should_display,
			'interactive_index': self.interactive_index,
			'ignored_by_paint_order': self.ignored_by_paint_order,
			'excluded_by_parent': self.excluded_by_parent,
			'original_node': cleaned_original_node_json,
			'children': [c.__json__() for c in self.children],
		}


class NodeType(int, Enum):
	"""DOM node types based on the DOM specification."""

	ELEMENT_NODE = 1
	ATTRIBUTE_NODE = 2
	TEXT_NODE = 3
	CDATA_SECTION_NODE = 4
	ENTITY_REFERENCE_NODE = 5
	ENTITY_NODE = 6
	PROCESSING_INSTRUCTION_NODE = 7
	COMMENT_NODE = 8
	DOCUMENT_NODE = 9
	DOCUMENT_TYPE_NODE = 10
	DOCUMENT_FRAGMENT_NODE = 11
	NOTATION_NODE = 12


@dataclass(slots=True)
class DOMRect:
	x: float
	y: float
	width: float
	height: float

	def to_dict(self) -> dict[str, Any]:
		return {
			'x': self.x,
			'y': self.y,
			'width': self.width,
			'height': self.height,
		}

	def __json__(self) -> dict:
		return self.to_dict()


@dataclass(slots=True)
class EnhancedAXProperty:
	"""we don't need `sources` and `related_nodes` for now (not sure how to use them)

	TODO: there is probably some way to determine whether it has a value or related nodes or not, but for now it's kinda fine idk
	"""

	name: AXPropertyName
	value: str | bool | None
	# related_nodes: list[EnhancedAXRelatedNode] | None


@dataclass(slots=True)
class EnhancedAXNode:
	ax_node_id: str
	"""Not to be confused the DOM node_id. Only useful for AX node tree"""
	ignored: bool
	# we don't need ignored_reasons as we anyway ignore the node otherwise
	role: str | None
	name: str | None
	description: str | None

	properties: list[EnhancedAXProperty] | None
	child_ids: list[str] | None


@dataclass(slots=True)
class EnhancedSnapshotNode:
	"""Snapshot data extracted from DOMSnapshot for enhanced functionality."""

	is_clickable: bool | None
	cursor_style: str | None
	bounds: DOMRect | None
	"""
	Document coordinates (origin = top-left of the page, ignores current scroll).
	Equivalent JS API: layoutNode.boundingBox in the older API.
	Typical use: Quick hit-test that doesn't care about scroll position.
	"""

	clientRects: DOMRect | None
	"""
	Viewport coordinates (origin = top-left of the visible scrollport).
	Equivalent JS API: element.getClientRects() / getBoundingClientRect().
	Typical use: Pixel-perfect hit-testing on screen, taking current scroll into account.
	"""

	scrollRects: DOMRect | None
	"""
	Scrollable area of the element.
	"""

	computed_styles: dict[str, str] | None
	"""Computed styles from the layout tree"""
	paint_order: int | None
	"""Paint order from the layout tree"""
	stacking_contexts: int | None
	"""Stacking contexts from the layout tree"""


# @dataclass(slots=True)
# class SuperSelector:
# 	node_id: int
# 	backend_node_id: int
# 	frame_id: str | None
# 	target_id: TargetID

# 	node_type: NodeType
# 	node_name: str

# 	# is_visible: bool | None
# 	# is_scrollable: bool | None

# 	element_index: int | None


@dataclass(slots=True)
class EnhancedDOMTreeNode:
	"""
	Enhanced DOM tree node that contains information from AX, DOM, and Snapshot trees. It's mostly based on the types on DOM node type with enhanced data from AX and Snapshot trees.

	@dev when serializing check if the value is a valid value first!

	Learn more about the fields:
	- (DOM node) https://chromedevtools.github.io/devtools-protocol/tot/DOM/#type-BackendNode
	- (AX node) https://chromedevtools.github.io/devtools-protocol/tot/Accessibility/#type-AXNode
	- (Snapshot node) https://chromedevtools.github.io/devtools-protocol/tot/DOMSnapshot/#type-DOMNode
	"""

	# region - DOM Node data

	node_id: int
	backend_node_id: int

	node_type: NodeType
	"""Node types, defined in `NodeType` enum."""
	node_name: str
	"""Only applicable for `NodeType.ELEMENT_NODE`"""
	node_value: str
	"""this is where the value from `NodeType.TEXT_NODE` is stored usually"""
	attributes: dict[str, str]
	"""slightly changed from the original attributes to be more readable"""
	is_scrollable: bool | None
	"""
	Whether the node is scrollable.
	"""
	is_visible: bool | None
	"""
	Whether the node is visible according to the upper most frame node.
	"""

	absolute_position: DOMRect | None
	"""
	Absolute position of the node in the document according to the top-left of the page.
	"""

	# frames
	target_id: TargetID
	frame_id: str | None
	session_id: SessionID | None
	content_document: 'EnhancedDOMTreeNode | None'
	"""
	Content document is the document inside a new iframe.
	"""
	# Shadow DOM
	shadow_root_type: ShadowRootType | None
	shadow_roots: list['EnhancedDOMTreeNode'] | None
	"""
	Shadow roots are the shadow DOMs of the element.
	"""

	# Navigation
	parent_node: 'EnhancedDOMTreeNode | None'
	children_nodes: list['EnhancedDOMTreeNode'] | None

	# endregion - DOM Node data

	# region - AX Node data
	ax_node: EnhancedAXNode | None

	# endregion - AX Node data

	# region - Snapshot Node data
	snapshot_node: EnhancedSnapshotNode | None

	# endregion - Snapshot Node data

	# Interactive element index
	element_index: int | None = None

	# Compound control child components information
	_compound_children: list[dict[str, Any]] = field(default_factory=list)

	uuid: str = field(default_factory=uuid7str)

	@property
	def parent(self) -> 'EnhancedDOMTreeNode | None':
		return self.parent_node

	@property
	def children(self) -> list['EnhancedDOMTreeNode']:
		return self.children_nodes or []

	@property
	def children_and_shadow_roots(self) -> list['EnhancedDOMTreeNode']:
		"""
		Returns all children nodes, including shadow roots
		"""
		children = self.children_nodes or []
		if self.shadow_roots:
			children.extend(self.shadow_roots)
		return children

	@property
	def tag_name(self) -> str:
		return self.node_name.lower()

	@property
	def xpath(self) -> str:
		"""Generate XPath for this DOM node, stopping at shadow boundaries or iframes."""
		segments = []
		current_element = self

		while current_element and (
			current_element.node_type == NodeType.ELEMENT_NODE or current_element.node_type == NodeType.DOCUMENT_FRAGMENT_NODE
		):
			# just pass through shadow roots
			if current_element.node_type == NodeType.DOCUMENT_FRAGMENT_NODE:
				current_element = current_element.parent_node
				continue

			# stop ONLY if we hit iframe
			if current_element.parent_node and current_element.parent_node.node_name.lower() == 'iframe':
				break

			position = self._get_element_position(current_element)
			tag_name = current_element.node_name.lower()
			xpath_index = f'[{position}]' if position > 0 else ''
			segments.insert(0, f'{tag_name}{xpath_index}')

			current_element = current_element.parent_node

		return '/'.join(segments)

	def _get_element_position(self, element: 'EnhancedDOMTreeNode') -> int:
		"""Get the position of an element among its siblings with the same tag name.
		Returns 0 if it's the only element of its type, otherwise returns 1-based index."""
		if not element.parent_node or not element.parent_node.children_nodes:
			return 0

		same_tag_siblings = [
			child
			for child in element.parent_node.children_nodes
			if child.node_type == NodeType.ELEMENT_NODE and child.node_name.lower() == element.node_name.lower()
		]

		if len(same_tag_siblings) <= 1:
			return 0  # No index needed if it's the only one

		try:
			# XPath is 1-indexed
			position = same_tag_siblings.index(element) + 1
			return position
		except ValueError:
			return 0

	def __json__(self) -> dict:
		"""Serializes the node and its descendants to a dictionary, omitting parent references."""
		return {
			'node_id': self.node_id,
			'backend_node_id': self.backend_node_id,
			'node_type': self.node_type.name,
			'node_name': self.node_name,
			'node_value': self.node_value,
			'is_visible': self.is_visible,
			'attributes': self.attributes,
			'is_scrollable': self.is_scrollable,
			'session_id': self.session_id,
			'target_id': self.target_id,
			'frame_id': self.frame_id,
			'content_document': self.content_document.__json__() if self.content_document else None,
			'shadow_root_type': self.shadow_root_type,
			'ax_node': asdict(self.ax_node) if self.ax_node else None,
			'snapshot_node': asdict(self.snapshot_node) if self.snapshot_node else None,
			# these two in the end, so it's easier to read json
			'shadow_roots': [r.__json__() for r in self.shadow_roots] if self.shadow_roots else [],
			'children_nodes': [c.__json__() for c in self.children_nodes] if self.children_nodes else [],
		}

	def get_all_children_text(self, max_depth: int = -1) -> str:
		text_parts = []

		def collect_text(node: EnhancedDOMTreeNode, current_depth: int) -> None:
			if max_depth != -1 and current_depth > max_depth:
				return

			# Skip this branch if we hit a highlighted element (except for the current node)
			# TODO: think whether if makese sense to add text until the next clickable element or everything from children
			# if node.node_type == NodeType.ELEMENT_NODE
			# if isinstance(node, DOMElementNode) and node != self and node.highlight_index is not None:
			# 	return

			if node.node_type == NodeType.TEXT_NODE:
				text_parts.append(node.node_value)
			elif node.node_type == NodeType.ELEMENT_NODE:
				for child in node.children:
					collect_text(child, current_depth + 1)

		collect_text(self, 0)
		return '\n'.join(text_parts).strip()

	def __repr__(self) -> str:
		"""
		@DEV ! don't display this to the LLM, it's SUPER long
		"""
		attributes = ', '.join([f'{k}={v}' for k, v in self.attributes.items()])
		is_scrollable = getattr(self, 'is_scrollable', False)
		num_children = len(self.children_nodes or [])
		return (
			f'<{self.tag_name} {attributes} is_scrollable={is_scrollable} '
			f'num_children={num_children} >{self.node_value}</{self.tag_name}>'
		)

	def llm_representation(self, max_text_length: int = 100) -> str:
		"""
		Token friendly representation of the node, used in the LLM
		"""

		return f'<{self.tag_name}>{cap_text_length(self.get_all_children_text(), max_text_length) or ""}'

	def get_meaningful_text_for_llm(self) -> str:
		"""
		Get the meaningful text content that the LLM actually sees for this element.
		This matches exactly what goes into the DOMTreeSerializer output.
		"""
		meaningful_text = ''
		if hasattr(self, 'attributes') and self.attributes:
			# Priority order: value, aria-label, title, placeholder, alt, text content
			for attr in ['value', 'aria-label', 'title', 'placeholder', 'alt']:
				if attr in self.attributes and self.attributes[attr]:
					meaningful_text = self.attributes[attr]
					break

		# Fallback to text content if no meaningful attributes
		if not meaningful_text:
			meaningful_text = self.get_all_children_text()

		return meaningful_text.strip()

	@property
	def is_actually_scrollable(self) -> bool:
		"""
		Enhanced scroll detection that combines CDP detection with CSS analysis.

		This detects scrollable elements that Chrome's CDP might miss, which is common
		in iframes and dynamically sized containers.
		"""
		# First check if CDP already detected it as scrollable
		if self.is_scrollable:
			return True

		# Enhanced detection for elements CDP missed
		if not self.snapshot_node:
			return False

		# Check scroll vs client rects - this is the most reliable indicator
		scroll_rects = self.snapshot_node.scrollRects
		client_rects = self.snapshot_node.clientRects

		if scroll_rects and client_rects:
			# Content is larger than visible area = scrollable
			has_vertical_scroll = scroll_rects.height > client_rects.height + 1  # +1 for rounding
			has_horizontal_scroll = scroll_rects.width > client_rects.width + 1

			if has_vertical_scroll or has_horizontal_scroll:
				# Also check CSS to make sure scrolling is allowed
				if self.snapshot_node.computed_styles:
					styles = self.snapshot_node.computed_styles

					overflow = styles.get('overflow', 'visible').lower()
					overflow_x = styles.get('overflow-x', overflow).lower()
					overflow_y = styles.get('overflow-y', overflow).lower()

					# Only allow scrolling if overflow is explicitly set to auto, scroll, or overlay
					# Do NOT consider 'visible' overflow as scrollable - this was causing the issue
					allows_scroll = (
						overflow in ['auto', 'scroll', 'overlay']
						or overflow_x in ['auto', 'scroll', 'overlay']
						or overflow_y in ['auto', 'scroll', 'overlay']
					)

					return allows_scroll
				else:
					# No CSS info, but content overflows - be more conservative
					# Only consider it scrollable if it's a common scrollable container element
					scrollable_tags = {'div', 'main', 'section', 'article', 'aside', 'body', 'html'}
					return self.tag_name.lower() in scrollable_tags

		return False

	@property
	def should_show_scroll_info(self) -> bool:
		"""
		Simple check: show scroll info only if this element is scrollable
		and doesn't have a scrollable parent (to avoid nested scroll spam).

		Special case for iframes: Always show scroll info since Chrome might not
		always detect iframe scrollability correctly (scrollHeight: 0 issue).
		"""
		# Special case: Always show scroll info for iframe elements
		# Even if not detected as scrollable, they might have scrollable content
		if self.tag_name.lower() == 'iframe':
			return True

		# Must be scrollable first for non-iframe elements
		if not (self.is_scrollable or self.is_actually_scrollable):
			return False

		# Always show for iframe content documents (body/html)
		if self.tag_name.lower() in {'body', 'html'}:
			return True

		# Don't show if parent is already scrollable (avoid nested spam)
		if self.parent_node and (self.parent_node.is_scrollable or self.parent_node.is_actually_scrollable):
			return False

		return True

	def _find_html_in_content_document(self) -> 'EnhancedDOMTreeNode | None':
		"""Find HTML element in iframe content document."""
		if not self.content_document:
			return None

		# Check if content document itself is HTML
		if self.content_document.tag_name.lower() == 'html':
			return self.content_document

		# Look through children for HTML element
		if self.content_document.children_nodes:
			for child in self.content_document.children_nodes:
				if child.tag_name.lower() == 'html':
					return child

		return None

	@property
	def scroll_info(self) -> dict[str, Any] | None:
		"""Calculate scroll information for this element if it's scrollable."""
		if not self.is_actually_scrollable or not self.snapshot_node:
			return None

		# Get scroll and client rects from snapshot data
		scroll_rects = self.snapshot_node.scrollRects
		client_rects = self.snapshot_node.clientRects
		bounds = self.snapshot_node.bounds

		if not scroll_rects or not client_rects:
			return None

		# Calculate scroll position and percentages
		scroll_top = scroll_rects.y
		scroll_left = scroll_rects.x

		# Total scrollable height and width
		scrollable_height = scroll_rects.height
		scrollable_width = scroll_rects.width

		# Visible (client) dimensions
		visible_height = client_rects.height
		visible_width = client_rects.width

		# Calculate how much content is above/below/left/right of current view
		content_above = max(0, scroll_top)
		content_below = max(0, scrollable_height - visible_height - scroll_top)
		content_left = max(0, scroll_left)
		content_right = max(0, scrollable_width - visible_width - scroll_left)

		# Calculate scroll percentages
		vertical_scroll_percentage = 0
		horizontal_scroll_percentage = 0

		if scrollable_height > visible_height:
			max_scroll_top = scrollable_height - visible_height
			vertical_scroll_percentage = (scroll_top / max_scroll_top) * 100 if max_scroll_top > 0 else 0

		if scrollable_width > visible_width:
			max_scroll_left = scrollable_width - visible_width
			horizontal_scroll_percentage = (scroll_left / max_scroll_left) * 100 if max_scroll_left > 0 else 0

		# Calculate pages equivalent (using visible height as page unit)
		pages_above = content_above / visible_height if visible_height > 0 else 0
		pages_below = content_below / visible_height if visible_height > 0 else 0
		total_pages = scrollable_height / visible_height if visible_height > 0 else 1

		return {
			'scroll_top': scroll_top,
			'scroll_left': scroll_left,
			'scrollable_height': scrollable_height,
			'scrollable_width': scrollable_width,
			'visible_height': visible_height,
			'visible_width': visible_width,
			'content_above': content_above,
			'content_below': content_below,
			'content_left': content_left,
			'content_right': content_right,
			'vertical_scroll_percentage': round(vertical_scroll_percentage, 1),
			'horizontal_scroll_percentage': round(horizontal_scroll_percentage, 1),
			'pages_above': round(pages_above, 1),
			'pages_below': round(pages_below, 1),
			'total_pages': round(total_pages, 1),
			'can_scroll_up': content_above > 0,
			'can_scroll_down': content_below > 0,
			'can_scroll_left': content_left > 0,
			'can_scroll_right': content_right > 0,
		}

	def get_scroll_info_text(self) -> str:
		"""Get human-readable scroll information text for this element."""
		# Special case for iframes: check content document for scroll info
		if self.tag_name.lower() == 'iframe':
			# Try to get scroll info from the HTML document inside the iframe
			if self.content_document:
				# Look for HTML element in content document
				html_element = self._find_html_in_content_document()
				if html_element and html_element.scroll_info:
					info = html_element.scroll_info
					# Provide minimal but useful scroll info
					pages_below = info.get('pages_below', 0)
					pages_above = info.get('pages_above', 0)
					v_pct = int(info.get('vertical_scroll_percentage', 0))

					if pages_below > 0 or pages_above > 0:
						return f'scroll: {pages_above:.1f}↑ {pages_below:.1f}↓ {v_pct}%'

			return 'scroll'

		scroll_info = self.scroll_info
		if not scroll_info:
			return ''

		parts = []

		# Vertical scroll info (concise format)
		if scroll_info['scrollable_height'] > scroll_info['visible_height']:
			parts.append(f'{scroll_info["pages_above"]:.1f} pages above, {scroll_info["pages_below"]:.1f} pages below')

		# Horizontal scroll info (concise format)
		if scroll_info['scrollable_width'] > scroll_info['visible_width']:
			parts.append(f'horizontal {scroll_info["horizontal_scroll_percentage"]:.0f}%')

		return ' '.join(parts)

	@property
	def element_hash(self) -> int:
		return hash(self)

	def __str__(self) -> str:
		return f'[<{self.tag_name}>#{self.frame_id[-4:] if self.frame_id else "?"}:{self.element_index}]'

	def __hash__(self) -> int:
		"""
		Hash the element based on its parent branch path and attributes.

		TODO: migrate this to use only backendNodeId + current SessionId
		"""

		# Get parent branch path
		parent_branch_path = self._get_parent_branch_path()
		parent_branch_path_string = '/'.join(parent_branch_path)

		attributes_string = ''.join(
			f'{k}={v}' for k, v in sorted((k, v) for k, v in self.attributes.items() if k in STATIC_ATTRIBUTES)
		)

		# Combine both for final hash
		combined_string = f'{parent_branch_path_string}|{attributes_string}'
		element_hash = hashlib.sha256(combined_string.encode()).hexdigest()

		# Convert to int for __hash__ return type - use first 16 chars and convert from hex to int
		return int(element_hash[:16], 16)

	def parent_branch_hash(self) -> int:
		"""
		Hash the element based on its parent branch path and attributes.
		"""
		parent_branch_path = self._get_parent_branch_path()
		parent_branch_path_string = '/'.join(parent_branch_path)
		element_hash = hashlib.sha256(parent_branch_path_string.encode()).hexdigest()

		return int(element_hash[:16], 16)

	def _get_parent_branch_path(self) -> list[str]:
		"""Get the parent branch path as a list of tag names from root to current element."""
		parents: list['EnhancedDOMTreeNode'] = []
		current_element: 'EnhancedDOMTreeNode | None' = self

		while current_element is not None:
			if current_element.node_type == NodeType.ELEMENT_NODE:
				parents.append(current_element)
			current_element = current_element.parent_node

		parents.reverse()
		return [parent.tag_name for parent in parents]


DOMSelectorMap = dict[int, EnhancedDOMTreeNode]


@dataclass
class SerializedDOMState:
	_root: SimplifiedNode | None
	"""Not meant to be used directly, use `llm_representation` instead"""

	selector_map: DOMSelectorMap

	@observe_debug(ignore_input=True, ignore_output=True, name='llm_representation')
	def llm_representation(
		self,
		include_attributes: list[str] | None = None,
	) -> str:
		"""Kinda ugly, but leaving this as an internal method because include_attributes are a parameter on the agent, so we need to leave it as a 2 step process"""
		from browser_use.dom.serializer.serializer import DOMTreeSerializer

		if not self._root:
			return 'Empty DOM tree (you might have to wait for the page to load)'

		include_attributes = include_attributes or DEFAULT_INCLUDE_ATTRIBUTES

		return DOMTreeSerializer.serialize_tree(self._root, include_attributes)


@dataclass
class DOMInteractedElement:
	"""
	DOMInteractedElement is a class that represents a DOM element that has been interacted with.
	It is used to store the DOM element that has been interacted with and to store the DOM element that has been interacted with.

	TODO: this is a bit of a hack, we should probably have a better way to do this
	"""

	node_id: int
	backend_node_id: int
	frame_id: str | None

	node_type: NodeType
	node_value: str
	node_name: str
	attributes: dict[str, str] | None

	bounds: DOMRect | None

	x_path: str

	element_hash: int

	def to_dict(self) -> dict[str, Any]:
		return {
			'node_id': self.node_id,
			'backend_node_id': self.backend_node_id,
			'frame_id': self.frame_id,
			'node_type': self.node_type.value,
			'node_value': self.node_value,
			'node_name': self.node_name,
			'attributes': self.attributes,
			'x_path': self.x_path,
			'element_hash': self.element_hash,
			'bounds': self.bounds.to_dict() if self.bounds else None,
		}

	@classmethod
	def load_from_enhanced_dom_tree(cls, enhanced_dom_tree: EnhancedDOMTreeNode) -> 'DOMInteractedElement':
		return cls(
			node_id=enhanced_dom_tree.node_id,
			backend_node_id=enhanced_dom_tree.backend_node_id,
			frame_id=enhanced_dom_tree.frame_id,
			node_type=enhanced_dom_tree.node_type,
			node_value=enhanced_dom_tree.node_value,
			node_name=enhanced_dom_tree.node_name,
			attributes=enhanced_dom_tree.attributes,
			bounds=enhanced_dom_tree.snapshot_node.bounds if enhanced_dom_tree.snapshot_node else None,
			x_path=enhanced_dom_tree.xpath,
			element_hash=hash(enhanced_dom_tree),
		)<|MERGE_RESOLUTION|>--- conflicted
+++ resolved
@@ -20,11 +20,7 @@
 	'type',
 	'checked',
 	# 'class',
-<<<<<<< HEAD
 	# 'id',
-=======
-	'id',
->>>>>>> bcd2a079
 	'name',
 	'role',
 	'value',
@@ -167,10 +163,7 @@
 	ignored_by_paint_order: bool = False  # More info in dom/serializer/paint_order.py
 	excluded_by_parent: bool = False  # New field for bbox filtering
 	is_shadow_host: bool = False  # New field for shadow DOM hosts
-<<<<<<< HEAD
-=======
 	is_compound_component: bool = False  # True for virtual components of compound controls
->>>>>>> bcd2a079
 
 	def _clean_original_node_json(self, node_json: dict) -> dict:
 		"""Recursively remove children_nodes and shadow_roots from original_node JSON."""
