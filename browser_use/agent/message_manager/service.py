from __future__ import annotations

import logging
import re
import shutil

from langchain_core.messages import (
	AIMessage,
	BaseMessage,
	HumanMessage,
	SystemMessage,
	ToolMessage,
)
from pydantic import BaseModel

from browser_use.agent.message_manager.views import MessageMetadata
from browser_use.agent.prompts import AgentMessagePrompt
from browser_use.agent.views import ActionResult, AgentOutput, AgentStepInfo, MessageManagerState
from browser_use.browser.views import BrowserStateSummary
<<<<<<< HEAD
from browser_use.filesystem.file_system import FileSystem
from browser_use.utils import time_execution_sync
=======
from browser_use.utils import match_url_with_domain_pattern, time_execution_sync
>>>>>>> f5aa01e6

logger = logging.getLogger(__name__)


# ========== Logging Helper Functions ==========
# These functions are used ONLY for formatting debug log output.
# They do NOT affect the actual message content sent to the LLM.
# All logging functions start with _log_ for easy identification.


def _log_get_message_emoji(message_type: str) -> str:
	"""Get emoji for a message type - used only for logging display"""
	emoji_map = {
		'HumanMessage': '💬',
		'AIMessage': '🧠',
		'ToolMessage': '🔨',
	}
	return emoji_map.get(message_type, '🎮')


def _log_clean_whitespace(text: str) -> str:
	"""Replace all repeated whitespace with single space and strip - used only for logging display"""
	return re.sub(r'\s+', ' ', text).strip()


def _log_extract_text_from_list_content(content: list) -> str:
	"""Extract text from list content structure - used only for logging display"""
	text_content = ''
	for item in content:
		if isinstance(item, dict) and 'text' in item:
			text_content += item['text']
	return text_content


def _log_format_agent_output_content(tool_call: dict) -> str:
	"""Format AgentOutput tool call into readable content - used only for logging display"""
	try:
		args = tool_call.get('args', {})
		action_info = ''

		# Get action name
		if 'action' in args and args['action']:
			first_action = args['action'][0] if isinstance(args['action'], list) and args['action'] else args['action']
			if isinstance(first_action, dict):
				action_name = next(iter(first_action.keys())) if first_action else 'unknown'
				action_info = f'{action_name}()'

		# Get goal
		goal_info = ''
		if 'current_state' in args and isinstance(args['current_state'], dict):
			next_goal = args['current_state'].get('next_goal', '').strip()
			if next_goal:
				# Clean whitespace from goal text to prevent newlines
				next_goal = _log_clean_whitespace(next_goal)
				goal_info = f': {next_goal}'

		# Combine action and goal info
		if action_info and goal_info:
			return f'{action_info}{goal_info}'
		elif action_info:
			return action_info
		elif goal_info:
			return goal_info[2:]  # Remove ': ' prefix for goal-only
		else:
			return 'AgentOutput'
	except Exception as e:
		logger.warning(f'Failed to format agent output content for logging: {e}')
		return 'AgentOutput'


def _log_extract_message_content(message: BaseMessage, is_last_message: bool, metadata: MessageMetadata | None = None) -> str:
	"""Extract content from a message for logging display only"""
	try:
		message_type = message.__class__.__name__

		if is_last_message and message_type == 'HumanMessage' and isinstance(message.content, list):
			# Special handling for last message with list content
			text_content = _log_extract_text_from_list_content(message.content)
			text_content = _log_clean_whitespace(text_content)

			# Look for current state section
			if '[Current state starts here]' in text_content:
				start_idx = text_content.find('[Current state starts here]')
				return text_content[start_idx:]
			return text_content

		# Standard content extraction
		cleaned_content = _log_clean_whitespace(str(message.content))

		# Handle AIMessages with tool calls
		if hasattr(message, 'tool_calls') and message.tool_calls and not cleaned_content:
			tool_call = message.tool_calls[0]
			tool_name = tool_call.get('name', 'unknown')

			if tool_name == 'AgentOutput':
				# Skip formatting for init example messages
				if metadata and metadata.message_type == 'init':
					return '[Example AgentOutput]'
				content = _log_format_agent_output_content(tool_call)
			else:
				content = f'[TOOL: {tool_name}]'
		else:
			content = cleaned_content

		# Shorten "Action result:" to "Result:" for display
		if content.startswith('Action result:'):
			content = 'Result:' + content[14:]

		return content
	except Exception as e:
		logger.warning(f'Failed to extract message content for logging: {e}')
		return '[Error extracting content]'


def _log_format_message_line(
	message_with_metadata: object, content: str, is_last_message: bool, terminal_width: int
) -> list[str]:
	"""Format a single message for logging display"""
	try:
		lines = []

		# Get emoji and token info
		message_type = message_with_metadata.message.__class__.__name__
		emoji = _log_get_message_emoji(message_type)
		token_str = str(message_with_metadata.metadata.tokens).rjust(4)
		prefix = f'{emoji}[{token_str}]: '

		# Calculate available width (emoji=2 visual cols + [token]: =8 chars)
		content_width = terminal_width - 10

		# Handle last message wrapping
		if is_last_message and len(content) > content_width:
			# Find a good break point
			break_point = content.rfind(' ', 0, content_width)
			if break_point > content_width * 0.7:  # Keep at least 70% of line
				first_line = content[:break_point]
				rest = content[break_point + 1 :]
			else:
				# No good break point, just truncate
				first_line = content[:content_width]
				rest = content[content_width:]

			lines.append(prefix + first_line)

			# Second line with 10-space indent
			if rest:
				if len(rest) > terminal_width - 10:
					rest = rest[: terminal_width - 10]
				lines.append(' ' * 10 + rest)
		else:
			# Single line - truncate if needed
			if len(content) > content_width:
				content = content[:content_width]
			lines.append(prefix + content)

		return lines
	except Exception as e:
		logger.warning(f'Failed to format message line for logging: {e}')
		# Return a simple fallback line
		return ['❓[   ?]: [Error formatting message]']


# ========== End of Logging Helper Functions ==========


class MessageManagerSettings(BaseModel):
	max_input_tokens: int = 128000
	estimated_characters_per_token: int = 3
	image_tokens: int = 800
	include_attributes: list[str] = []
	message_context: str | None = None
	# Support both old format {key: value} and new format {domain: {key: value}}
	sensitive_data: dict[str, str | dict[str, str]] | None = None
	available_file_paths: list[str] | None = None


class MessageManager:
	def __init__(
		self,
		task: str,
		system_message: SystemMessage,
		file_system: FileSystem,
		settings: MessageManagerSettings = MessageManagerSettings(),
		state: MessageManagerState = MessageManagerState(),
	):
		self.task = task
		self.settings = settings
		self.state = state
		self.system_prompt = system_message
		self.file_system = file_system
		self.agent_history_description = '# Agent History\n'
		self.read_state_description = ''
		# Only initialize messages if state is empty
		if len(self.state.history.messages) == 0:
			self._init_messages()

	def _init_messages(self) -> None:
		"""Initialize the message history with system message, context, task, and other initial messages"""
		self._add_message_with_tokens(self.system_prompt, message_type='init')

		if self.settings.message_context:
			context_message = HumanMessage(content='Context for the task' + self.settings.message_context)
			self._add_message_with_tokens(context_message, message_type='init')

<<<<<<< HEAD
		if self.settings.sensitive_data:
			info = f'Here are placeholders for sensitive data: {list(self.settings.sensitive_data.keys())}'
			info += '\nTo use them, write <secret>the placeholder name</secret>'
			info_message = HumanMessage(content=info)
			self._add_message_with_tokens(info_message, message_type='init')

		placeholder_message = HumanMessage(
			content='Here is an example thinking and tool call. You can use it as a reference but do not copy it exactly.'
		)
=======
		task_message = HumanMessage(
			content=f'Your ultimate task is: """{self.task}""". If you achieved your ultimate task, stop everything and use the done action in the next step to complete the task. If not, continue as usual.'
		)
		self._add_message_with_tokens(task_message, message_type='init')

		placeholder_message = HumanMessage(content='Example output:')
>>>>>>> f5aa01e6
		self._add_message_with_tokens(placeholder_message, message_type='init')

		example_tool_call_1 = AIMessage(
			content='',
			tool_calls=[
				{
					'name': 'AgentOutput',
					'args': {
						'current_state': {
							'thinking': """
**Understanding the Current State and History:**
- I have successfully navigated to https://github.com/explore and can see the page has loaded with a list of featured repositories. The page contains interactive elements and I can identify specific repositories like bytedance/UI-TARS-desktop (index [4]) and ray-project/kuberay (index [5]). The user's request is to explore GitHub repositories and collect information about them such as descriptions, stars, or other metadata. So far, I haven't collected any information.

**Evaluating the Previous Action:**
- My navigation to the GitHub explore page was successful. The page loaded correctly and I can see the expected content.

**Preparing what goes into my memory:**
- I need to capture the key repositories I've identified so far.

**Planning my Next Action:**
- Since this appears to be a multi-step task involving visiting multiple repositories and collecting their information, I need to create a structured plan in todo.md. This will help me track which repositories I've visited, what information I've collected, and ensure I don't miss any important repositories. The todo.md should include all visible repositories and a systematic approach to processing them. 
- {INSERT REASONING ON WRITING TODO.MD HERE}
- After writing todo.md, I can also create a github.md file to accumulate the information I've collected. Let me put only a title as I haven't collected any information yet.
- These writing actions do not change the browser state, so I can also click on the bytedance/UI-TARS-desktop (index [4]) to start collecting information.
""",
							'evaluation_previous_goal': 'Navigated to GitHub explore page. Verdict: Success',
							'memory': 'Found initial repositories such as bytedance/UI-TARS-desktop and ray-project/kuberay.',
							'next_goal': 'Create todo.md checklist to track progress and github.md file for collecting information and click on bytedance/UI-TARS-desktop.',
						},
						'action': [
							{
								'write_file': {
									'path': 'todo.md',
									'content': """
# Interesting Github Repositories in Explore Section

## Tasks
- [ ] Initialize a tracking file for GitHub repositories called github.md
- [ ] Visit each Github repository and find their description
- [ ] Visit bytedance/UI-TARS-desktop
- [ ] Visit ray-project/kuberay
- [ ] Check for additional Github repositories by scrolling down
- [ ] Compile all results in the requested format
- [ ] Validate that I have not missed anything in the page
- [ ] Report final results to user
""".strip('\n'),
								}
							},
							{
								'write_file': {
									'path': 'github.md',
									'content': """
# Github Repositories in Explore Section and Their Information
""",
								}
							},
							{
								'click_element_by_index': {
									'index': 4,
								}
							},
						],
					},
					'id': str(self.state.tool_id),
					'type': 'tool_call',
				},
			],
		)
		self._add_message_with_tokens(example_tool_call_1, message_type='init')
		self.add_tool_message(content='Data written to todo.md successfully.', message_type='init')

		placeholder_message = HumanMessage(content='Example thinking and tool call 2:')
		# self._add_message_with_tokens(placeholder_message, message_type='init')

		example_tool_call_2 = AIMessage(
			content='',
			tool_calls=[
				{
					'name': 'AgentOutput',
					'args': {
						'current_state': {
							'thinking': """
**Understanding the Current State:**
I am currently on Apple's main homepage, having successfully clicked on an 'Apple' link in the previous step. The page has loaded and I can see the typical Apple website layout with navigation elements. I can see an interactive element at index [4] that is labeled 'iPhone', which indicates this is a navigation link to Apple's iPhone product section.

**Evaluating the Previous Action:**
The click on the 'Apple' link was successful and brought me to Apple's homepage as expected. The page loaded properly and I can see the navigation structure including the iPhone link. This confirms that the previous navigation action worked correctly and I'm now in the right place to continue with the iPhone-related task.

**Tracking and Planning with todo.md:**
Based on the context, this seems to be part of a larger task involving Apple products. I should be prepared to update my todo.md file if there are multiple iPhone models or other Apple products to investigate. The current goal is to access the iPhone section to see what product information is available.

**Writing Intermediate Results:**
Once I reach the iPhone page, I'll need to extract information about different iPhone models, their specifications, prices, or other details. I should accumulate all findings in results.md in a structured format as I collect the information.

**Preparing what goes into my memory:**
I need to capture that I'm in the process of navigating to the iPhone section and preparing to collect product information.

**Planning my next action:**
My next action is to click on the iPhone link at index [4] to navigate to Apple's iPhone product page. This will give me access to the iPhone lineup and allow me to gather the requested information.
""",
							'evaluation_previous_goal': 'Clicked Apple link and reached the homepage. Verdict: Success',
							'memory': 'On Apple homepage with iPhone link at index [4].',
							'next_goal': 'Click iPhone link.',
						},
						'action': [{'click_element_by_index': {'index': 4}}],
					},
					'id': str(self.state.tool_id),
					'type': 'tool_call',
				},
			],
		)
		# self._add_message_with_tokens(example_tool_call_2, message_type='init')
		# self.add_tool_message(content='Clicked on index [4].', message_type='init')

		if self.settings.available_file_paths:
			filepaths_msg = HumanMessage(content=f'Here are file paths you can use: {self.settings.available_file_paths}')
			self._add_message_with_tokens(filepaths_msg, message_type='init')

	def add_new_task(self, new_task: str) -> None:
		content = f'Your new ultimate task is: """{new_task}""". Take the previous context into account and finish your new ultimate task. '
		msg = HumanMessage(content=content)
		self._add_message_with_tokens(msg)
		self.task = new_task

<<<<<<< HEAD
	def _update_agent_history_description(
		self,
		model_output: AgentOutput | None = None,
		result: list[ActionResult] | None = None,
		step_info: AgentStepInfo | None = None,
	) -> None:
		"""Update the agent history description"""

		if None in [model_output, result, step_info]:
			return

		self.read_state_initialization = (
			'# Read State (displayed only **one time**, save this information if you need it later)\n'
		)
		self.read_state_description = self.read_state_initialization

		step_number = step_info.step_number

		action_results = ''
		for idx, action_result in enumerate(result):
			if action_result.update_read_state:
				self.read_state_description += action_result.extracted_content + '\n'
			if action_result.memory:
				action_results += f'Action {idx + 1} Result: {action_result.memory}\n'
			elif action_result.error:
				action_results += f'Action {idx + 1} Error: {action_result.error[:200]}\n'
			elif action_result.extracted_content:
				action_results += f'Action {idx + 1} Result: {action_result.extracted_content}\n'
				logger.warning(
					'⚠️ ActionResult does not have memory but has extracted_content. This is not recommended as extracted_content can be too long.'
				)
			else:
				raise ValueError(f'Action {idx + 1} has no memory or error:\n{action_result}')

		self.agent_history_description += f"""## Step {step_number}
Evaluation: {model_output.current_state.evaluation_previous_goal}
Memory: {model_output.current_state.memory}
Next goal: {model_output.current_state.next_goal}
{action_results}
"""
		if self.read_state_description == self.read_state_initialization:
			self.read_state_description = ''
=======
	def add_sensitive_data(self, current_page_url) -> None:
		sensitive_data = self.settings.sensitive_data
		if not sensitive_data:
			return

		# Collect placeholders for sensitive data
		placeholders = set()

		for key, value in sensitive_data.items():
			if isinstance(value, dict):
				# New format: {domain: {key: value}}
				if match_url_with_domain_pattern(current_page_url, key, True):
					placeholders.update(value.keys())
			else:
				# Old format: {key: value}
				placeholders.add(key)
		if placeholders:
			info = f'Here are placeholders for sensitive data: {list(placeholders)}'
			info += '\nTo use them, write <secret>the placeholder name</secret>'
			info_message = HumanMessage(content=info)
			self._add_message_with_tokens(info_message, message_type='init')
>>>>>>> f5aa01e6

	@time_execution_sync('--add_state_message')
	def add_state_message(
		self,
		browser_state_summary: BrowserStateSummary,
		model_output: AgentOutput | None = None,
		result: list[ActionResult] | None = None,
		step_info: AgentStepInfo | None = None,
		use_vision=True,
		page_filtered_actions: str | None = None,
	) -> None:
		"""Add browser state as human message"""

		self._update_agent_history_description(model_output, result, step_info)
		"""
		# if keep in memory, add to directly to history and add state without result
		if result:
			for r in result:
				if r.include_in_memory:
					if r.extracted_content:
						msg = HumanMessage(content='Action result: ' + str(r.extracted_content))
						self._add_message_with_tokens(msg)
					if r.error:
						# if endswith \n, remove it
						if r.error.endswith('\n'):
							r.error = r.error[:-1]
						# get only last line of error
						last_line = r.error.split('\n')[-1]
						msg = HumanMessage(content='Action error: ' + last_line)
						self._add_message_with_tokens(msg)
					result = None  # if result in history, we dont want to add it again
		"""

		# otherwise add state message and result to next message (which will not stay in memory)
		assert browser_state_summary
		state_message = AgentMessagePrompt(
			browser_state_summary=browser_state_summary,
			file_system=self.file_system,
			agent_history_description=self.agent_history_description,
			read_state_description=self.read_state_description,
			task=self.task,
			include_attributes=self.settings.include_attributes,
			step_info=step_info,
			page_filtered_actions=page_filtered_actions,
		).get_user_message(use_vision)
		self._add_message_with_tokens(state_message)

	def add_model_output(self, model_output: AgentOutput) -> None:
		"""Add model output as AI message"""
		tool_calls = [
			{
				'name': 'AgentOutput',
				'args': model_output.model_dump(mode='json', exclude_unset=True),
				'id': str(self.state.tool_id),
				'type': 'tool_call',
			}
		]

		msg = AIMessage(
			content='',
			tool_calls=tool_calls,
		)

		self._add_message_with_tokens(msg)
		# empty tool response
		self.add_tool_message(content='')

	def add_plan(self, plan: str | None, position: int | None = None) -> None:
		if plan:
			msg = AIMessage(content=plan)
			self._add_message_with_tokens(msg, position)

	def _log_history_lines(self) -> str:
		"""Generate a formatted log string of message history for debugging / printing to terminal"""
		try:
			total_input_tokens = 0
			message_lines = []
			terminal_width = shutil.get_terminal_size((80, 20)).columns

			for i, m in enumerate(self.state.history.messages):
				try:
					total_input_tokens += m.metadata.tokens
					is_last_message = i == len(self.state.history.messages) - 1

					# Extract content for logging
					content = _log_extract_message_content(m.message, is_last_message, m.metadata)

					# Format the message line(s)
					lines = _log_format_message_line(m, content, is_last_message, terminal_width)
					message_lines.extend(lines)
				except Exception as e:
					logger.warning(f'Failed to format message {i} for logging: {e}')
					# Add a fallback line for this message
					message_lines.append('❓[   ?]: [Error formatting this message]')

			# Build final log message
			return (
				f'📜 LLM Message history ({len(self.state.history.messages)} messages, {total_input_tokens} tokens):\n'
				+ '\n'.join(message_lines)
			)
		except Exception as e:
			logger.warning(f'Failed to generate history log: {e}')
			# Return a minimal fallback message
			return f'📜 LLM Message history (error generating log: {e})'

	@time_execution_sync('--get_messages')
	def get_messages(self) -> list[BaseMessage]:
		"""Get current message list, potentially trimmed to max tokens"""
		msg = [m.message for m in self.state.history.messages]

		# Log message history for debugging
		logger.debug(self._log_history_lines())

		return msg

	def _add_message_with_tokens(
		self, message: BaseMessage, position: int | None = None, message_type: str | None = None
	) -> None:
		"""Add message with token count metadata
		position: None for last, -1 for second last, etc.
		"""

		# filter out sensitive data from the message
		if self.settings.sensitive_data:
			message = self._filter_sensitive_data(message)

		token_count = self._count_tokens(message)
		metadata = MessageMetadata(tokens=token_count, message_type=message_type)
		self.state.history.add_message(message, metadata, position)

	@time_execution_sync('--filter_sensitive_data')
	def _filter_sensitive_data(self, message: BaseMessage) -> BaseMessage:
		"""Filter out sensitive data from the message"""

		def replace_sensitive(value: str) -> str:
			if not self.settings.sensitive_data:
				return value

			# Collect all sensitive values, immediately converting old format to new format
			sensitive_values: dict[str, str] = {}

			# Process all sensitive data entries
			for key_or_domain, content in self.settings.sensitive_data.items():
				if isinstance(content, dict):
					# Already in new format: {domain: {key: value}}
					for key, val in content.items():
						if val:  # Skip empty values
							sensitive_values[key] = val
				elif content:  # Old format: {key: value} - convert to new format internally
					# We treat this as if it was {'http*://*': {key_or_domain: content}}
					sensitive_values[key_or_domain] = content

			# If there are no valid sensitive data entries, just return the original value
			if not sensitive_values:
				logger.warning('No valid entries found in sensitive_data dictionary')
				return value

			# Replace all valid sensitive data values with their placeholder tags
			for key, val in sensitive_values.items():
				value = value.replace(val, f'<secret>{key}</secret>')

			return value

		if isinstance(message.content, str):
			message.content = replace_sensitive(message.content)
		elif isinstance(message.content, list):
			for i, item in enumerate(message.content):
				if isinstance(item, dict) and 'text' in item:
					item['text'] = replace_sensitive(item['text'])
					message.content[i] = item
		return message

	def _count_tokens(self, message: BaseMessage) -> int:
		"""Count tokens in a message using the model's tokenizer"""
		tokens = 0
		if isinstance(message.content, list):
			for item in message.content:
				if 'image_url' in item:
					tokens += self.settings.image_tokens
				elif isinstance(item, dict) and 'text' in item:
					tokens += self._count_text_tokens(item['text'])
		else:
			msg = message.content
			if hasattr(message, 'tool_calls'):
				msg += str(message.tool_calls)  # type: ignore
			tokens += self._count_text_tokens(msg)
		return tokens

	def _count_text_tokens(self, text: str) -> int:
		"""Count tokens in a text string"""
		tokens = len(text) // self.settings.estimated_characters_per_token  # Rough estimate if no tokenizer available
		return tokens

	def cut_messages(self):
		"""Get current message list, potentially trimmed to max tokens"""
		diff = self.state.history.current_tokens - self.settings.max_input_tokens
		if diff <= 0:
			return None

		msg = self.state.history.messages[-1]

		# if list with image remove image
		if isinstance(msg.message.content, list):
			text = ''
			for item in msg.message.content:
				if 'image_url' in item:
					msg.message.content.remove(item)
					diff -= self.settings.image_tokens
					msg.metadata.tokens -= self.settings.image_tokens
					self.state.history.current_tokens -= self.settings.image_tokens
					logger.debug(
						f'Removed image with {self.settings.image_tokens} tokens - total tokens now: {self.state.history.current_tokens}/{self.settings.max_input_tokens}'
					)
				elif 'text' in item and isinstance(item, dict):
					text += item['text']
			msg.message.content = text
			self.state.history.messages[-1] = msg

		if diff <= 0:
			return None

		# if still over, remove text from state message proportionally to the number of tokens needed with buffer
		# Calculate the proportion of content to remove
		proportion_to_remove = diff / msg.metadata.tokens
		if proportion_to_remove > 0.99:
			raise ValueError(
				f'Max token limit reached - history is too long - reduce the system prompt or task. '
				f'proportion_to_remove: {proportion_to_remove}'
			)
		logger.debug(
			f'Removing {proportion_to_remove * 100:.2f}% of the last message  {proportion_to_remove * msg.metadata.tokens:.2f} / {msg.metadata.tokens:.2f} tokens)'
		)

		content = msg.message.content
		characters_to_remove = int(len(content) * proportion_to_remove)
		content = content[:-characters_to_remove]

		# remove tokens and old long message
		self.state.history.remove_last_state_message()

		# new message with updated content
		msg = HumanMessage(content=content)
		self._add_message_with_tokens(msg)

		last_msg = self.state.history.messages[-1]

		logger.debug(
			f'Added message with {last_msg.metadata.tokens} tokens - total tokens now: {self.state.history.current_tokens}/{self.settings.max_input_tokens} - total messages: {len(self.state.history.messages)}'
		)

	def _remove_last_state_message(self) -> None:
		"""Remove last state message from history"""
		self.state.history.remove_last_state_message()

	def add_tool_message(self, content: str, message_type: str | None = None) -> None:
		"""Add tool message to history"""
		msg = ToolMessage(content=content, tool_call_id=str(self.state.tool_id))
		self.state.tool_id += 1
		self._add_message_with_tokens(msg, message_type=message_type)<|MERGE_RESOLUTION|>--- conflicted
+++ resolved
@@ -17,12 +17,8 @@
 from browser_use.agent.prompts import AgentMessagePrompt
 from browser_use.agent.views import ActionResult, AgentOutput, AgentStepInfo, MessageManagerState
 from browser_use.browser.views import BrowserStateSummary
-<<<<<<< HEAD
 from browser_use.filesystem.file_system import FileSystem
-from browser_use.utils import time_execution_sync
-=======
 from browser_use.utils import match_url_with_domain_pattern, time_execution_sync
->>>>>>> f5aa01e6
 
 logger = logging.getLogger(__name__)
 
@@ -227,7 +223,6 @@
 			context_message = HumanMessage(content='Context for the task' + self.settings.message_context)
 			self._add_message_with_tokens(context_message, message_type='init')
 
-<<<<<<< HEAD
 		if self.settings.sensitive_data:
 			info = f'Here are placeholders for sensitive data: {list(self.settings.sensitive_data.keys())}'
 			info += '\nTo use them, write <secret>the placeholder name</secret>'
@@ -237,14 +232,12 @@
 		placeholder_message = HumanMessage(
 			content='Here is an example thinking and tool call. You can use it as a reference but do not copy it exactly.'
 		)
-=======
 		task_message = HumanMessage(
 			content=f'Your ultimate task is: """{self.task}""". If you achieved your ultimate task, stop everything and use the done action in the next step to complete the task. If not, continue as usual.'
 		)
 		self._add_message_with_tokens(task_message, message_type='init')
 
 		placeholder_message = HumanMessage(content='Example output:')
->>>>>>> f5aa01e6
 		self._add_message_with_tokens(placeholder_message, message_type='init')
 
 		example_tool_call_1 = AIMessage(
@@ -369,7 +362,6 @@
 		self._add_message_with_tokens(msg)
 		self.task = new_task
 
-<<<<<<< HEAD
 	def _update_agent_history_description(
 		self,
 		model_output: AgentOutput | None = None,
@@ -412,7 +404,7 @@
 """
 		if self.read_state_description == self.read_state_initialization:
 			self.read_state_description = ''
-=======
+
 	def add_sensitive_data(self, current_page_url) -> None:
 		sensitive_data = self.settings.sensitive_data
 		if not sensitive_data:
@@ -434,7 +426,6 @@
 			info += '\nTo use them, write <secret>the placeholder name</secret>'
 			info_message = HumanMessage(content=info)
 			self._add_message_with_tokens(info_message, message_type='init')
->>>>>>> f5aa01e6
 
 	@time_execution_sync('--add_state_message')
 	def add_state_message(
