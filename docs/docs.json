--- conflicted
+++ resolved
@@ -58,18 +58,11 @@
             "group": "Cloud API v1",
             "pages": [
               "cloud/quickstart",
-<<<<<<< HEAD
-              "cloud/authentication",
-              "cloud/openapi",
-              "cloud/implementation",
-              "cloud/webhooks"
-=======
               "cloud/search",
               "cloud/implementation",
               "cloud/custom-sdk",
               "cloud/webhooks",
               "cloud/authentication"
->>>>>>> 0b3cd999
             ]
           },
           {
